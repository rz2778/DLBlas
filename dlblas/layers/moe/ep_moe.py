--- conflicted
+++ resolved
@@ -8,12 +8,8 @@
 import torch.distributed as dist
 
 from dlblas.kernels.moe import (grouped_gemm_triton, quant_fp8, renormalize, silu_and_mul_masked_post_quant_fwd,
-<<<<<<< HEAD
                                 silu_and_mul_triton_kernel, map_logic_to_physical_idx_hash_random)
-=======
-                                silu_and_mul_triton_kernel)
 from dlblas.layers.moe.kernels.blocked_fp8_fused_moe import dlblas_fused_moe_blocked_fp8
->>>>>>> b5c4b722
 from dlblas.layers.moe.token_dispatcher import DeepEPTokenDispatcherLowLatency, TokenDispatcherBuilder
 from dlblas.utils.logger import get_logger
 
